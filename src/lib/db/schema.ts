import { pgTable, text, timestamp, uuid, boolean, varchar, primaryKey, integer } from 'drizzle-orm/pg-core';
<<<<<<< HEAD
import { sql } from 'drizzle-orm';
=======
>>>>>>> d0fafd98
import { relations } from 'drizzle-orm';

// Users table
export const users = pgTable('users', {
  id: uuid('id').primaryKey().defaultRandom(),
  email: varchar('email', { length: 255 }).notNull().unique(),
  hashedPassword: text('hashed_password').notNull(),
  role: varchar('role', { length: 20 }).notNull().default('user'),
  emailVerified: boolean('email_verified').default(false),
  createdAt: timestamp('created_at').defaultNow().notNull(),
  updatedAt: timestamp('updated_at').defaultNow().notNull(),
});

// Sessions table for Auth.js DrizzleAdapter
export const sessions = pgTable('sessions', {
  id: text('id').primaryKey(),
  sessionToken: text('session_token').notNull().unique(),
  userId: uuid('user_id').notNull().references(() => users.id, { onDelete: 'cascade' }),
  expires: timestamp('expires', { withTimezone: true }).notNull(),
});

// Verification tokens for email verification and password reset
export const verificationTokens = pgTable('verification_tokens', {
  identifier: text('identifier').notNull(),
  token: text('token').notNull(),
  expires: timestamp('expires', { withTimezone: true }).notNull(),
  type: varchar('type', { length: 50 }).default('email-verification').notNull(),
  createdAt: timestamp('created_at', { withTimezone: true }).defaultNow().notNull(),
}, (table) => ({
  compoundKey: primaryKey(table.identifier, table.token),
}));

// User profiles table
export const userProfiles = pgTable('user_profiles', {
  id: uuid('id').primaryKey().defaultRandom(),
  userId: uuid('user_id').notNull().references(() => users.id, { onDelete: 'cascade' }),
  firstName: varchar('first_name', { length: 100 }),
  lastName: varchar('last_name', { length: 100 }),
  avatar: text('avatar'),
  bio: text('bio'),
  createdAt: timestamp('created_at').defaultNow().notNull(),
  updatedAt: timestamp('updated_at').defaultNow().notNull(),
});

<<<<<<< HEAD
// Chat messages table with tree structure support
export const chats = pgTable('chats', {
  id: uuid('id').primaryKey().defaultRandom(),
  userId: uuid('user_id').notNull().references(() => users.id, { onDelete: 'cascade' }),
  parentId: uuid('parent_id').references((): any => chats.id, { onDelete: 'cascade' }),
  role: text('role', { enum: ['user', 'assistant'] }).notNull(),
  content: text('content').notNull(),
  children: text('children').default('[]'), // JSON array of child message IDs
  createdAt: timestamp('created_at', { withTimezone: true }).defaultNow().notNull(),
  updatedAt: timestamp('updated_at', { withTimezone: true }).defaultNow().notNull(),
});

// Conversation branches table - stores branch metadata for navigation
export const conversationBranches = pgTable('conversation_branches', {
  id: uuid('id').primaryKey().defaultRandom(),
  userId: uuid('user_id').notNull().references(() => users.id, { onDelete: 'cascade' }),
  conversationId: uuid('conversation_id').notNull(), // Root message ID of the conversation
  branchName: text('branch_name').notNull(),
  forkPointMessageId: uuid('fork_point_message_id'), // The message where this branch was forked from
  isActive: boolean('is_active').default(true),
  createdAt: timestamp('created_at', { withTimezone: true }).defaultNow().notNull(),
  updatedAt: timestamp('updated_at', { withTimezone: true }).defaultNow().notNull(),
=======
// Conversations table - separates conversations from individual messages
export const conversations = pgTable('conversations', {
  id: uuid('id').primaryKey().defaultRandom(),
  userId: uuid('user_id').references(() => users.id, { onDelete: 'cascade' }),
  title: text('title'),
  createdAt: timestamp('created_at').defaultNow().notNull(),
  updatedAt: timestamp('updated_at').defaultNow().notNull()
});

// Chat messages table - updated for proper tree structure
export const chats = pgTable('chats', {
  id: uuid('id').primaryKey().defaultRandom(),
  conversationId: uuid('conversation_id')
    .references(() => conversations.id, { onDelete: 'cascade' }),
  parentId: uuid('parent_id').references(() => chats.id, { onDelete: 'cascade' }),
  role: text('role', { enum: ['user', 'assistant'] }).notNull(),
  content: text('content').notNull(),
  createdAt: timestamp('created_at', { withTimezone: true }).defaultNow().notNull(),
  isEdited: boolean('is_edited').default(false),
  version: integer('version').default(1),
>>>>>>> d0fafd98
});

// Relations
export const usersRelations = relations(users, ({ one, many }) => ({
  profile: one(userProfiles, {
    fields: [users.id],
    references: [userProfiles.userId],
  }),
  sessions: many(sessions),
<<<<<<< HEAD
  chats: many(chats),
  conversationBranches: many(conversationBranches),
=======
  conversations: many(conversations),
>>>>>>> d0fafd98
}));

export const sessionsRelations = relations(sessions, ({ one }) => ({
  user: one(users, {
    fields: [sessions.userId],
    references: [users.id],
  }),
}));

export const userProfilesRelations = relations(userProfiles, ({ one }) => ({
  user: one(users, {
    fields: [userProfiles.userId],
    references: [users.id],
  }),
}));

export const conversationsRelations = relations(conversations, ({ one, many }) => ({
  user: one(users, {
    fields: [conversations.userId],
    references: [users.id],
  }),
  chats: many(chats),
}));

export const chatsRelations = relations(chats, ({ one, many }) => ({
  conversation: one(conversations, {
    fields: [chats.conversationId],
    references: [conversations.id],
  }),
  parent: one(chats, {
    fields: [chats.parentId],
    references: [chats.id],
    relationName: 'chat_parent_child',
  }),
  children: many(chats, {
    relationName: 'chat_parent_child',
  }),

}));

export const conversationBranchesRelations = relations(conversationBranches, ({ one, many }) => ({
  user: one(users, {
    fields: [conversationBranches.userId],
    references: [users.id],
  }),
  messages: many(chats),
}));

// RAG System Tables
export const documents = pgTable('documents', {
  id: uuid('id').primaryKey().defaultRandom(),
  name: text('name').notNull(),
  mime: text('mime').notNull(),
  size_bytes: integer('size_bytes').notNull(),
  conversation_id: uuid('conversation_id').references(() => chats.id, { onDelete: 'cascade' }),
  created_at: timestamp('created_at').defaultNow().notNull(),
});

export const chunks = pgTable('chunks', {
  id: uuid('id').primaryKey().defaultRandom(),
  document_id: uuid('document_id').notNull().references(() => documents.id, { onDelete: 'cascade' }),
  conversation_id: uuid('conversation_id').references(() => chats.id, { onDelete: 'cascade' }),
  content: text('content').notNull(),
  embedding: text('embedding').notNull(), // Store as text, will be converted to vector(3072) in database
  chunk_index: integer('chunk_index').notNull(),
  created_at: timestamp('created_at').defaultNow().notNull(),
});

// RAG Relations
export const documentsRelations = relations(documents, ({ many }) => ({
  chunks: many(chunks),
}));

export const chunksRelations = relations(chunks, ({ one }) => ({
  document: one(documents, {
    fields: [chunks.document_id],
    references: [documents.id],
  }),
}));

// Types for TypeScript
export type User = typeof users.$inferSelect;
export type NewUser = typeof users.$inferInsert;
export type Session = typeof sessions.$inferSelect;
export type NewSession = typeof sessions.$inferInsert;
export type VerificationToken = typeof verificationTokens.$inferSelect;
export type NewVerificationToken = typeof verificationTokens.$inferInsert;
export type UserProfile = typeof userProfiles.$inferSelect;
export type NewUserProfile = typeof userProfiles.$inferInsert;
export type Conversation = typeof conversations.$inferSelect;
export type NewConversation = typeof conversations.$inferInsert;
export type Chat = typeof chats.$inferSelect;
export type NewChat = typeof chats.$inferInsert;
export type ConversationBranch = typeof conversationBranches.$inferSelect;
export type NewConversationBranch = typeof conversationBranches.$inferInsert;
export type Document = typeof documents.$inferSelect;
export type NewDocument = typeof documents.$inferInsert;
export type Chunk = typeof chunks.$inferSelect;
export type NewChunk = typeof chunks.$inferInsert;

// SQL functions for pgvector
export const createVectorExtension = sql`CREATE EXTENSION IF NOT EXISTS vector`;
export const createVectorIndex = sql`CREATE INDEX IF NOT EXISTS chunks_embedding_idx ON chunks USING ivfflat (embedding::vector(3072)) WITH (lists = 100)`;<|MERGE_RESOLUTION|>--- conflicted
+++ resolved
@@ -1,8 +1,5 @@
-import { pgTable, text, timestamp, uuid, boolean, varchar, primaryKey, integer } from 'drizzle-orm/pg-core';
-<<<<<<< HEAD
+import { pgTable, text, timestamp, uuid, boolean, varchar, primaryKey, integer, integer } from 'drizzle-orm/pg-core';
 import { sql } from 'drizzle-orm';
-=======
->>>>>>> d0fafd98
 import { relations } from 'drizzle-orm';
 
 // Users table
@@ -47,30 +44,6 @@
   updatedAt: timestamp('updated_at').defaultNow().notNull(),
 });
 
-<<<<<<< HEAD
-// Chat messages table with tree structure support
-export const chats = pgTable('chats', {
-  id: uuid('id').primaryKey().defaultRandom(),
-  userId: uuid('user_id').notNull().references(() => users.id, { onDelete: 'cascade' }),
-  parentId: uuid('parent_id').references((): any => chats.id, { onDelete: 'cascade' }),
-  role: text('role', { enum: ['user', 'assistant'] }).notNull(),
-  content: text('content').notNull(),
-  children: text('children').default('[]'), // JSON array of child message IDs
-  createdAt: timestamp('created_at', { withTimezone: true }).defaultNow().notNull(),
-  updatedAt: timestamp('updated_at', { withTimezone: true }).defaultNow().notNull(),
-});
-
-// Conversation branches table - stores branch metadata for navigation
-export const conversationBranches = pgTable('conversation_branches', {
-  id: uuid('id').primaryKey().defaultRandom(),
-  userId: uuid('user_id').notNull().references(() => users.id, { onDelete: 'cascade' }),
-  conversationId: uuid('conversation_id').notNull(), // Root message ID of the conversation
-  branchName: text('branch_name').notNull(),
-  forkPointMessageId: uuid('fork_point_message_id'), // The message where this branch was forked from
-  isActive: boolean('is_active').default(true),
-  createdAt: timestamp('created_at', { withTimezone: true }).defaultNow().notNull(),
-  updatedAt: timestamp('updated_at', { withTimezone: true }).defaultNow().notNull(),
-=======
 // Conversations table - separates conversations from individual messages
 export const conversations = pgTable('conversations', {
   id: uuid('id').primaryKey().defaultRandom(),
@@ -88,10 +61,23 @@
   parentId: uuid('parent_id').references(() => chats.id, { onDelete: 'cascade' }),
   role: text('role', { enum: ['user', 'assistant'] }).notNull(),
   content: text('content').notNull(),
+  children: text('children').default('[]'), // JSON array of child message IDs
+  createdAt: timestamp('created_at', { withTimezone: true }).defaultNow().notNull(),
+  updatedAt: timestamp('updated_at', { withTimezone: true }).defaultNow().notNull(),
+});
+
+// Conversation branches table - stores branch metadata for navigation
+export const conversationBranches = pgTable('conversation_branches', {
+  id: uuid('id').primaryKey().defaultRandom(),
+  userId: uuid('user_id').notNull().references(() => users.id, { onDelete: 'cascade' }),
+  conversationId: uuid('conversation_id').notNull(), // Root message ID of the conversation
+  branchName: text('branch_name').notNull(),
+  forkPointMessageId: uuid('fork_point_message_id'), // The message where this branch was forked from
+  isActive: boolean('is_active').default(true),
   createdAt: timestamp('created_at', { withTimezone: true }).defaultNow().notNull(),
   isEdited: boolean('is_edited').default(false),
   version: integer('version').default(1),
->>>>>>> d0fafd98
+  updatedAt: timestamp('updated_at', { withTimezone: true }).defaultNow().notNull(),
 });
 
 // Relations
@@ -101,12 +87,8 @@
     references: [userProfiles.userId],
   }),
   sessions: many(sessions),
-<<<<<<< HEAD
-  chats: many(chats),
+  conversations: many(conversations),
   conversationBranches: many(conversationBranches),
-=======
-  conversations: many(conversations),
->>>>>>> d0fafd98
 }));
 
 export const sessionsRelations = relations(sessions, ({ one }) => ({
